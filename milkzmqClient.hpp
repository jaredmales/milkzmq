--- conflicted
+++ resolved
@@ -350,13 +350,8 @@
    std::cerr << "connected\n";
    char filter[128];
    memset(filter, 0, 128);
-<<<<<<< HEAD
-   snprintf(filter, 128, "%s", imageName.c_str());
-   subscriber.setsockopt(ZMQ_SUBSCRIBE, filter, strlen (filter));
-=======
    snprintf(filter, 128, "%s", m_shMemImName.c_str());
    subscriber.setsockopt(ZMQ_SUBSCRIBE, filter, sizeof(filter));
->>>>>>> f427ed35
    
    
    std::string shMemImName;
